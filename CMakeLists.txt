# Project
project(xc3sprog)
set(xc3sprog_VERSION_MAJOR 0)
set(xc3sprog_VERSION_MINOR 0)

SET(CMAKE_MODULE_PATH "${CMAKE_SOURCE_DIR}")
set(CMAKE_CXX_FLAGS "-g -Wall")
cmake_minimum_required(VERSION 2.6)

find_package(PkgConfig REQUIRED)

if(${WIN32})
set(USE_STATIC_FTDI ON)
IF( ${CMAKE_COMPILER_IS_GNUCXX} )
 # link libstdc++ and others statically
 add_definitions( -D__USE_MINGW_ANSI_STDIO )
 SET (CMAKE_EXE_LINKER_FLAGS    "-static-libstdc++ -static-libgcc")
ENDIF( ${CMAKE_COMPILER_IS_GNUCXX} )
endif(${WIN32})

option(USE_FTD2XX "Use FTDI libFTD2XX instead of free libftdi" ON)

pkg_check_modules(LIBFTDI REQUIRED libftdi1)
include_directories(${LIBFTDI_INCLUDE_DIRS})
link_directories(${LIBFTDI_LIBRARY_DIRS})
<<<<<<< HEAD

find_package(libjaylink)
if(LIBJAYLINK_FOUND)
  include_directories(${LIBJAYLINK_INCLUDE_DIR})
endif(LIBJAYLINK_FOUND)
=======
>>>>>>> 73177afb

if(USE_FTD2XX)
  find_package(libFTD2XX)
endif(USE_FTD2XX)

if(LIBFTD2XX_FOUND)
  include_directories(${LIBFTD2XX_INCLUDE_DIR})
  add_definitions( -DUSE_FTD2XX )
else(LIBFTD2XX_FOUND)
  set(LIBFTD2XX_LIBRARIES "")
endif(LIBFTD2XX_FOUND)

if(EXISTS ${PROJECT_SOURCE_DIR}/.git)
  set(VERSION_STRING "${xc3sprog_VERSION_MAJOR}.${xc3sprog_VERSION_MINOR}-git")
else(EXISTS ${PROJECT_SOURCE_DIR}/.git)
  FIND_PACKAGE(Subversion)
  IF(Subversion_FOUND AND EXISTS ${PROJECT_SOURCE_DIR}/.svn)
    Subversion_WC_INFO(${PROJECT_SOURCE_DIR} Project)
    set(VERSION_STRING "${xc3sprog_VERSION_MAJOR}.${xc3sprog_VERSION_MINOR}-svn${Project_WC_REVISION}")
  ELSE(Subversion_FOUND AND EXISTS ${PROJECT_SOURCE_DIR}/.svn)
    set(VERSION_STRING "unknown")
  ENDIF(Subversion_FOUND AND EXISTS ${PROJECT_SOURCE_DIR}/.svn)
endif(EXISTS ${PROJECT_SOURCE_DIR}/.git)

# Create suffix to eventually install inlib64
IF(CMAKE_SIZEOF_VOID_P EQUAL 4)
    SET(LIB_SUFFIX "")
    SET(PACK_ARCH ".x86")
  ELSE(CMAKE_SIZEOF_VOID_P EQUAL 8)
    SET(LIB_SUFFIX 64)
    SET(PACK_ARCH .x86_64)
endif(CMAKE_SIZEOF_VOID_P EQUAL 4)

# Package information
set(CPACK_PACKAGE_VERSION              ${VERSION_STRING})
set(CPACK_PACKAGE_CONTACT              "Uwe Bonnes <bon@elektron.ikp.physik.tu-darmstadt.de>")
set(CPACK_PACKAGE_DESCRIPTION          "JTAG Progarmming tools")
set(CPACK_PACKAGE_DESCRIPTION_SUMMARY  ${CPACK_PACKAGE_DESCRIPTION}
                                       )
# Package settings
if(${UNIX})
  set(CPACK_GENERATOR                    "DEB;RPM")
  set(CPACK_CMAKE_GENERATOR              "Unix Makefiles")
  set(CPACK_PACKAGE_NAME                 ${PROJECT_NAME})
  set(CPACK_PACKAGE_FILE_NAME            ${PROJECT_NAME}-${VERSION_STRING}${PACK_ARCH})
endif(${UNIX})

if(${WIN32})
  set(CPACK_GENERATOR                    "NSIS")
  set(CPACK_CMAKE_GENERATOR              "MinGW Makefiles")
  set(CPACK_PACKAGE_NAME                 "${PROJECT_NAME}")
  set(CPACK_PACKAGE_VENDOR               "")
  set(CPACK_PACKAGE_INSTALL_DIRECTORY    "libftdi")
  set(CPACK_PACKAGE_FILE_NAME            "${PROJECT_NAME}-${VERSION_STRING}-win32")
  set(CPACK_NSIS_DISPLAY_NAME            "libftdi")
  set(CPACK_NSIS_MODIFY_PATH             "ON")
endif(${WIN32})

set(CPACK_RESOURCE_FILE_LICENSE        ${CMAKE_SOURCE_DIR}/LICENSE)

set(CPACK_SOURCE_GENERATOR             TGZ)
set(CPACK_SOURCE_IGNORE_FILES          "\\\\.svn" "build*")
set(CPACK_SOURCE_PACKAGE_FILE_NAME     ${CPACK_PACKAGE_FILE_NAME})

# Subdirectories
if(${UNIX})
  set(CPACK_SET_DESTDIR "ON")
endif(${UNIX})

#link libusb dynamic at runtime on windows at at compile time else
#this circumvents a problem with Debian
set (CONDITIONAL_FILES)
set (CONDITIONAL_LIBS)
if("${CMAKE_SYSTEM_NAME}" STREQUAL "Windows")
   set (CONDITIONAL_FILES ${CONDITIONAL_FILES} "libusb_dyn.c")
else("${CMAKE_SYSTEM_NAME}" STREQUAL "Windows")
   pkg_check_modules(LIBUSB_COMPAT REQUIRED libusb)
   include_directories(${LIBUSB_COMPAT_INCLUDE_DIRS})
   link_directories(${LIBUSB_COMPAT_LIBRARY_DIRS})
   set(CONDITIONAL_LIBS ${CONDITIONAL_LIBS} usb usb-1.0)

endif("${CMAKE_SYSTEM_NAME}" STREQUAL "Windows")

if(NOT "${CMAKE_SYSTEM_NAME}" STREQUAL "Darwin")
        set (CONDITIONAL_FILES ${CONDITIONAL_FILES} "ioparport.cpp")
endif(NOT "${CMAKE_SYSTEM_NAME}" STREQUAL "Darwin")

set (LIBUSRP_INCLUDE_DIR "fallback/")
include_directories(${LIBUSRP_INCLUDE_DIR})


include_directories(${CMAKE_SOURCE_DIR})

#add_executable(debug debug.cpp iobase.cpp ioparport.cpp iodebug.cpp)

add_executable(bitparse bitrev.cpp bitfile.cpp bitparse.cpp)
add_executable(jedecparse  jedecparse.cpp jedecfile.cpp)
add_executable(srecparse  srecparse.cpp srecfile.cpp)
add_executable(avrfuseparse  avrfuseparse.cpp avrfusefile.cpp)

ADD_CUSTOM_COMMAND(OUTPUT devices.h
    COMMAND ${CMAKE_COMMAND} -DDEVLIST_DIR=${CMAKE_SOURCE_DIR} -P ${CMAKE_SOURCE_DIR}/devlist.cmk
    DEPENDS devlist.txt
)

ADD_CUSTOM_COMMAND(OUTPUT cables.h
    COMMAND ${CMAKE_COMMAND} -DCABLELIST_DIR=${CMAKE_SOURCE_DIR} -P ${CMAKE_SOURCE_DIR}/cablelist.cmk
    DEPENDS cablelist.txt
)

INCLUDE_DIRECTORIES(BEFORE ${CMAKE_CURRENT_BINARY_DIR})

add_library(xc3sproglib  STATIC ioftdi.cpp iofx2.cpp
                      devicedb.cpp jtag.cpp jedecfile.cpp bitfile.cpp
			iobase.cpp  progalgxc95x.cpp utilities.cpp
			progalgxcf.cpp progalgxcfp.cpp progalgxc3s.cpp
			progalgavr.cpp progalgxc2c.cpp  mapfile_xc2c.cpp
			ioxpc.cpp progalgspiflash.cpp bitrev.cpp
                        cabledb.cpp pdioverjtag.cpp xmega_pdi_nvm.cpp
<<<<<<< HEAD
                        iojlink.cpp
=======
                        ioublast.cpp ublast_access_ftdi.cpp
>>>>>>> 73177afb
                        ${CONDITIONAL_FILES} devices.h cables.h)

add_executable(xc2c_warp xc2c_warp.cpp)
target_link_libraries(xc2c_warp xc3sproglib ${CONDITIONAL_LIBS})

add_executable(detectchain detectchain.cpp cables.h devices.h)
target_link_libraries(detectchain xc3sproglib ${LIBFTDI_LIBRARIES} ${LIBFTD2XX_LIBRARIES} ${LIBJAYLINK_LIBRARIES} ${CONDITIONAL_LIBS})

add_executable(xc3sprog xc3sprog.cpp javr.cpp srecfile.cpp progalgavr.cpp
			devices.h)
target_link_libraries(xc3sprog xc3sproglib ${LIBFTDI_LIBRARIES}  ${LIBFTD2XX_LIBRARIES} ${LIBJAYLINK_LIBRARIES} ${CONDITIONAL_LIBS}  )

add_executable(readdna readdna.cpp devices.h)
target_link_libraries(readdna xc3sproglib ${LIBFTDI_LIBRARIES}  ${LIBFTD2XX_LIBRARIES} ${LIBJAYLINK_LIBRARIES} ${CONDITIONAL_LIBS}  )

add_subdirectory(javr)

install(TARGETS xc3sprog DESTINATION bin)
install(TARGETS xc2c_warp DESTINATION bin)
install(TARGETS readdna DESTINATION bin)
install(TARGETS bitparse DESTINATION bin)
install(TARGETS jedecparse DESTINATION bin)
install(TARGETS srecparse DESTINATION bin)
install(TARGETS detectchain DESTINATION bin)
add_subdirectory(packages)
include(CPack)


SET_DIRECTORY_PROPERTIES(PROPERTIES ADDITIONAL_MAKE_CLEAN_FILES "${GENERATED_FILES}")<|MERGE_RESOLUTION|>--- conflicted
+++ resolved
@@ -23,14 +23,11 @@
 pkg_check_modules(LIBFTDI REQUIRED libftdi1)
 include_directories(${LIBFTDI_INCLUDE_DIRS})
 link_directories(${LIBFTDI_LIBRARY_DIRS})
-<<<<<<< HEAD
 
 find_package(libjaylink)
 if(LIBJAYLINK_FOUND)
   include_directories(${LIBJAYLINK_INCLUDE_DIR})
 endif(LIBJAYLINK_FOUND)
-=======
->>>>>>> 73177afb
 
 if(USE_FTD2XX)
   find_package(libFTD2XX)
@@ -150,11 +147,8 @@
 			progalgavr.cpp progalgxc2c.cpp  mapfile_xc2c.cpp
 			ioxpc.cpp progalgspiflash.cpp bitrev.cpp
                         cabledb.cpp pdioverjtag.cpp xmega_pdi_nvm.cpp
-<<<<<<< HEAD
                         iojlink.cpp
-=======
                         ioublast.cpp ublast_access_ftdi.cpp
->>>>>>> 73177afb
                         ${CONDITIONAL_FILES} devices.h cables.h)
 
 add_executable(xc2c_warp xc2c_warp.cpp)
