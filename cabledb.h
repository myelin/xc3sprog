/* Programming cable database

Copyright (C) 2011 Uwe Bonnes bon@elektron.ikp.physik.tu-darmstadt.de

This program is free software; you can redistribute it and/or modify
it under the terms of the GNU General Public License as published by
the Free Software Foundation; either version 2 of the License, or
(at your option) any later version.

This program is distributed in the hope that it will be useful,
but WITHOUT ANY WARRANTY; without even the implied warranty of
MERCHANTABILITY or FITNESS FOR A PARTICULAR PURPOSE.  See the
GNU General Public License for more details.

You should have received a copy of the GNU General Public License
along with this program; if not, write to the Free Software
Foundation, Inc., 59 Temple Place, Suite 330, Boston, MA  02111-1307  USA
*/

#ifndef CABLEDB_H
#define CABLEDB_H
#include <vector>
#include <string>
#include <sys/types.h>

enum CABLES_TYPES
  {
    CABLE_NONE,
    CABLE_UNKNOWN,
    CABLE_PP,
    CABLE_FTDI,
    CABLE_FX2,
    CABLE_XPC,
<<<<<<< HEAD
    CABLE_JLINK
=======
    CABLE_UBLAST
>>>>>>> 73177afb
  };

struct cable_t
{
    char * alias;
    CABLES_TYPES cabletype;
    char * optstring;
    unsigned int freq;
};

class CableDB
{
private:
  std::vector<cable_t> cable_db;
  std::string  cablename;
  CABLES_TYPES getCableType(const char *given_name);

public:
  CableDB(const char *cf_name);
  ~CableDB(void);
  std::string const& getFile() const { return cablename; };
  int getCable(const char *name, struct cable_t *cable);
  int dumpCables(FILE *fp_out);
  const char *getCableName(const CABLES_TYPES type );
};
#endif //CABLEDB_H<|MERGE_RESOLUTION|>--- conflicted
+++ resolved
@@ -31,11 +31,8 @@
     CABLE_FTDI,
     CABLE_FX2,
     CABLE_XPC,
-<<<<<<< HEAD
-    CABLE_JLINK
-=======
+    CABLE_JLINK,
     CABLE_UBLAST
->>>>>>> 73177afb
   };
 
 struct cable_t
